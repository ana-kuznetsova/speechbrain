"""Library implementing convolutional neural networks.

Authors
 * Mirco Ravanelli 2020
 * Jianyuan Zhong 2020
 * Cem Subakan 2021
 * Davide Borra 2021
 * Andreas Nautsch 2022
 * Sarthak Yadav 2022
"""

import math
import torch
import logging
import numpy as np
import torch.nn as nn
import torch.nn.functional as F
import torchaudio
from typing import Tuple
from speechbrain.processing.signal_processing import (
    gabor_impulse_response,
    gabor_impulse_response_legacy_complex,
)

logger = logging.getLogger(__name__)


class SincConv(nn.Module):
    """This function implements SincConv (SincNet).

    M. Ravanelli, Y. Bengio, "Speaker Recognition from raw waveform with
    SincNet", in Proc. of  SLT 2018 (https://arxiv.org/abs/1808.00158)

    Arguments
    ---------
    input_shape : tuple
        The shape of the input. Alternatively use ``in_channels``.
    in_channels : int
        The number of input channels. Alternatively use ``input_shape``.
    out_channels : int
        It is the number of output channels.
    kernel_size: int
        Kernel size of the convolutional filters.
    stride : int
        Stride factor of the convolutional filters. When the stride factor > 1,
        a decimation in time is performed.
    dilation : int
        Dilation factor of the convolutional filters.
    padding : str
        (same, valid, causal). If "valid", no padding is performed.
        If "same" and stride is 1, output shape is the same as the input shape.
        "causal" results in causal (dilated) convolutions.
    padding_mode : str
        This flag specifies the type of padding. See torch.nn documentation
        for more information.
    groups : int
        This option specifies the convolutional groups. See torch.nn
        documentation for more information.
    bias : bool
        If True, the additive bias b is adopted.
    sample_rate : int,
        Sampling rate of the input signals. It is only used for sinc_conv.
    min_low_hz : float
        Lowest possible frequency (in Hz) for a filter. It is only used for
        sinc_conv.
    min_low_hz : float
        Lowest possible value (in Hz) for a filter bandwidth.

    Example
    -------
    >>> inp_tensor = torch.rand([10, 16000])
    >>> conv = SincConv(input_shape=inp_tensor.shape, out_channels=25, kernel_size=11)
    >>> out_tensor = conv(inp_tensor)
    >>> out_tensor.shape
    torch.Size([10, 16000, 25])
    """

    def __init__(
        self,
        out_channels,
        kernel_size,
        input_shape=None,
        in_channels=None,
        stride=1,
        dilation=1,
        padding="same",
        padding_mode="reflect",
        sample_rate=16000,
        min_low_hz=50,
        min_band_hz=50,
    ):
        super().__init__()
        self.in_channels = in_channels
        self.out_channels = out_channels
        self.kernel_size = kernel_size
        self.stride = stride
        self.dilation = dilation
        self.padding = padding
        self.padding_mode = padding_mode
        self.sample_rate = sample_rate
        self.min_low_hz = min_low_hz
        self.min_band_hz = min_band_hz

        # input shape inference
        if input_shape is None and self.in_channels is None:
            raise ValueError("Must provide one of input_shape or in_channels")

        if self.in_channels is None:
            self.in_channels = self._check_input_shape(input_shape)

        if self.out_channels % self.in_channels != 0:
            raise ValueError(
                "Number of output channels must be divisible by in_channels"
            )

        # Initialize Sinc filters
        self._init_sinc_conv()

    def forward(self, x):
        """Returns the output of the convolution.

        Arguments
        ---------
        x : torch.Tensor (batch, time, channel)
            input to convolve. 2d or 4d tensors are expected.

        """
        x = x.transpose(1, -1)
        self.device = x.device

        unsqueeze = x.ndim == 2
        if unsqueeze:
            x = x.unsqueeze(1)

        if self.padding == "same":
            x = self._manage_padding(
                x, self.kernel_size, self.dilation, self.stride
            )

        elif self.padding == "causal":
            num_pad = (self.kernel_size - 1) * self.dilation
            x = F.pad(x, (num_pad, 0))

        elif self.padding == "valid":
            pass

        else:
            raise ValueError(
                "Padding must be 'same', 'valid' or 'causal'. Got %s."
                % (self.padding)
            )

        sinc_filters = self._get_sinc_filters()

        wx = F.conv1d(
            x,
            sinc_filters,
            stride=self.stride,
            padding=0,
            dilation=self.dilation,
            groups=self.in_channels,
        )

        if unsqueeze:
            wx = wx.squeeze(1)

        wx = wx.transpose(1, -1)

        return wx

    def _check_input_shape(self, shape):
        """Checks the input shape and returns the number of input channels."""

        if len(shape) == 2:
            in_channels = 1
        elif len(shape) == 3:
            in_channels = shape[-1]
        else:
            raise ValueError(
                "sincconv expects 2d or 3d inputs. Got " + str(len(shape))
            )

        # Kernel size must be odd
        if self.kernel_size % 2 == 0:
            raise ValueError(
                "The field kernel size must be an odd number. Got %s."
                % (self.kernel_size)
            )
        return in_channels

    def _get_sinc_filters(self,):
        """This functions creates the sinc-filters to used for sinc-conv."""
        # Computing the low frequencies of the filters
        low = self.min_low_hz + torch.abs(self.low_hz_)

        # Setting minimum band and minimum freq
        high = torch.clamp(
            low + self.min_band_hz + torch.abs(self.band_hz_),
            self.min_low_hz,
            self.sample_rate / 2,
        )
        band = (high - low)[:, 0]

        # Passing from n_ to the corresponding f_times_t domain
        self.n_ = self.n_.to(self.device)
        self.window_ = self.window_.to(self.device)
        f_times_t_low = torch.matmul(low, self.n_)
        f_times_t_high = torch.matmul(high, self.n_)

        # Left part of the filters.
        band_pass_left = (
            (torch.sin(f_times_t_high) - torch.sin(f_times_t_low))
            / (self.n_ / 2)
        ) * self.window_

        # Central element of the filter
        band_pass_center = 2 * band.view(-1, 1)

        # Right part of the filter (sinc filters are symmetric)
        band_pass_right = torch.flip(band_pass_left, dims=[1])

        # Combining left, central, and right part of the filter
        band_pass = torch.cat(
            [band_pass_left, band_pass_center, band_pass_right], dim=1
        )

        # Amplitude normalization
        band_pass = band_pass / (2 * band[:, None])

        # Setting up the filter coefficients
        filters = band_pass.view(self.out_channels, 1, self.kernel_size)

        return filters

    def _init_sinc_conv(self):
        """Initializes the parameters of the sinc_conv layer."""

        # Initialize filterbanks such that they are equally spaced in Mel scale
        high_hz = self.sample_rate / 2 - (self.min_low_hz + self.min_band_hz)

        mel = torch.linspace(
            self._to_mel(self.min_low_hz),
            self._to_mel(high_hz),
            self.out_channels + 1,
        )

        hz = self._to_hz(mel)

        # Filter lower frequency and bands
        self.low_hz_ = hz[:-1].unsqueeze(1)
        self.band_hz_ = (hz[1:] - hz[:-1]).unsqueeze(1)

        # Maiking freq and bands learnable
        self.low_hz_ = nn.Parameter(self.low_hz_)
        self.band_hz_ = nn.Parameter(self.band_hz_)

        # Hamming window
        n_lin = torch.linspace(
            0, (self.kernel_size / 2) - 1, steps=int((self.kernel_size / 2))
        )
        self.window_ = 0.54 - 0.46 * torch.cos(
            2 * math.pi * n_lin / self.kernel_size
        )

        # Time axis  (only half is needed due to symmetry)
        n = (self.kernel_size - 1) / 2.0
        self.n_ = (
            2 * math.pi * torch.arange(-n, 0).view(1, -1) / self.sample_rate
        )

    def _to_mel(self, hz):
        """Converts frequency in Hz to the mel scale."""
        return 2595 * np.log10(1 + hz / 700)

    def _to_hz(self, mel):
        """Converts frequency in the mel scale to Hz."""
        return 700 * (10 ** (mel / 2595) - 1)

    def _manage_padding(
        self, x, kernel_size: int, dilation: int, stride: int,
    ):
        """This function performs zero-padding on the time axis
        such that their lengths is unchanged after the convolution.

        Arguments
        ---------
        x : torch.Tensor
            Input tensor.
        kernel_size : int
            Size of kernel.
        dilation : int
            Dilation used.
        stride : int
            Stride.
        """

        # Detecting input shape
        L_in = self.in_channels

        # Time padding
        padding = get_padding_elem(L_in, stride, kernel_size, dilation)

        # Applying padding
        x = F.pad(x, padding, mode=self.padding_mode)

        return x


class Conv1d(nn.Module):
    """This function implements 1d convolution.

    Arguments
    ---------
    out_channels : int
        It is the number of output channels.
    kernel_size : int
        Kernel size of the convolutional filters.
    input_shape : tuple
        The shape of the input. Alternatively use ``in_channels``.
    in_channels : int
        The number of input channels. Alternatively use ``input_shape``.
    stride : int
        Stride factor of the convolutional filters. When the stride factor > 1,
        a decimation in time is performed.
    dilation : int
        Dilation factor of the convolutional filters.
    padding : str
        (same, valid, causal). If "valid", no padding is performed.
        If "same" and stride is 1, output shape is the same as the input shape.
        "causal" results in causal (dilated) convolutions.
    groups: int
        Number of blocked connections from input channels to output channels.
    padding_mode : str
        This flag specifies the type of padding. See torch.nn documentation
        for more information.
    skip_transpose : bool
        If False, uses batch x time x channel convention of speechbrain.
        If True, uses batch x channel x time convention.
    weight_norm : bool
        If True, use weight normalization,
        to be removed with self.remove_weight_norm() at inference
    conv_init : str
        Weight initialization for the convolution network
    default_padding: str or int
        This sets the default padding mode that will be used by the pytorch Conv1d backend.

    Example
    -------
    >>> inp_tensor = torch.rand([10, 40, 16])
    >>> cnn_1d = Conv1d(
    ...     input_shape=inp_tensor.shape, out_channels=8, kernel_size=5
    ... )
    >>> out_tensor = cnn_1d(inp_tensor)
    >>> out_tensor.shape
    torch.Size([10, 40, 8])
    """

    def __init__(
        self,
        out_channels,
        kernel_size,
        input_shape=None,
        in_channels=None,
        stride=1,
        dilation=1,
        padding="same",
        groups=1,
        bias=True,
        padding_mode="reflect",
        skip_transpose=False,
        weight_norm=False,
        conv_init=None,
        default_padding=0,
    ):
        super().__init__()
        self.kernel_size = kernel_size
        self.stride = stride
        self.dilation = dilation
        self.padding = padding
        self.padding_mode = padding_mode
        self.unsqueeze = False
        self.skip_transpose = skip_transpose

        if input_shape is None and in_channels is None:
            raise ValueError("Must provide one of input_shape or in_channels")

        if in_channels is None:
            in_channels = self._check_input_shape(input_shape)

        self.in_channels = in_channels

        self.conv = nn.Conv1d(
            in_channels,
            out_channels,
            self.kernel_size,
            stride=self.stride,
            dilation=self.dilation,
            padding=default_padding,
            groups=groups,
            bias=bias,
        )

        if conv_init == "kaiming":
            nn.init.kaiming_normal_(self.conv.weight)
        elif conv_init == "zero":
            nn.init.zeros_(self.conv.weight)
        elif conv_init == "normal":
            nn.init.normal_(self.conv.weight, std=1e-6)

        if weight_norm:
            self.conv = nn.utils.weight_norm(self.conv)

    def forward(self, x):
        """Returns the output of the convolution.

        Arguments
        ---------
        x : torch.Tensor (batch, time, channel)
            input to convolve. 2d or 4d tensors are expected.
        """
        if not self.skip_transpose:
            x = x.transpose(1, -1)

        if self.unsqueeze:
            x = x.unsqueeze(1)

        if self.padding == "same":
            x = self._manage_padding(
                x, self.kernel_size, self.dilation, self.stride
            )

        elif self.padding == "causal":
            num_pad = (self.kernel_size - 1) * self.dilation
            x = F.pad(x, (num_pad, 0))

        elif self.padding == "valid":
            pass

        else:
            raise ValueError(
                "Padding must be 'same', 'valid' or 'causal'. Got "
                + self.padding
            )

        wx = self.conv(x)

        if self.unsqueeze:
            wx = wx.squeeze(1)

        if not self.skip_transpose:
            wx = wx.transpose(1, -1)

        return wx

    def _manage_padding(
        self, x, kernel_size: int, dilation: int, stride: int,
    ):
        """This function performs zero-padding on the time axis
        such that their lengths is unchanged after the convolution.

        Arguments
        ---------
        x : torch.Tensor
            Input tensor.
        kernel_size : int
            Size of kernel.
        dilation : int
            Dilation used.
        stride : int
            Stride.
        """

        # Detecting input shape
        L_in = self.in_channels

        # Time padding
        padding = get_padding_elem(L_in, stride, kernel_size, dilation)

        # Applying padding
        x = F.pad(x, padding, mode=self.padding_mode)

        return x

    def _check_input_shape(self, shape):
        """Checks the input shape and returns the number of input channels."""

        if len(shape) == 2:
            self.unsqueeze = True
            in_channels = 1
        elif self.skip_transpose:
            in_channels = shape[1]
        elif len(shape) == 3:
            in_channels = shape[2]
        else:
            raise ValueError(
                "conv1d expects 2d, 3d inputs. Got " + str(len(shape))
            )

        # Kernel size must be odd
        if not self.padding == "valid" and self.kernel_size % 2 == 0:
            raise ValueError(
                "The field kernel size must be an odd number. Got %s."
                % (self.kernel_size)
            )

        return in_channels

    def remove_weight_norm(self):
        """Removes weight normalization at inference if used during training."""
        self.conv = nn.utils.remove_weight_norm(self.conv)


class Conv2d(nn.Module):
    """This function implements 2d convolution.

    Arguments
    ---------
    out_channels : int
        It is the number of output channels.
    kernel_size : tuple
        Kernel size of the 2d convolutional filters over time and frequency
        axis.
    input_shape : tuple
        The shape of the input. Alternatively use ``in_channels``.
    in_channels : int
        The number of input channels. Alternatively use ``input_shape``.
    stride: int
        Stride factor of the 2d convolutional filters over time and frequency
        axis.
    dilation : int
        Dilation factor of the 2d convolutional filters over time and
        frequency axis.
    padding : str
        (same, valid, causal).
        If "valid", no padding is performed.
        If "same" and stride is 1, output shape is same as input shape.
        If "causal" then proper padding is inserted to simulate causal convolution on the first spatial dimension.
        (spatial dim 1 is dim 3 for both skip_transpose=False and skip_transpose=True)
    padding_mode : str
        This flag specifies the type of padding. See torch.nn documentation
        for more information.
    groups : int
        This option specifies the convolutional groups. See torch.nn
        documentation for more information.
    bias : bool
        If True, the additive bias b is adopted.
    max_norm: float
        kernel max-norm.
    swap: bool
        If True, the convolution is done with the format (B, C, W, H).
        If False, the convolution is dine with (B, H, W, C).
        Active only if skip_transpose is False.
    skip_transpose : bool
        If False, uses batch x spatial.dim2 x spatial.dim1 x channel convention of speechbrain.
        If True, uses batch x channel x spatial.dim1 x spatial.dim2 convention.
    weight_norm : bool
        If True, use weight normalization,
        to be removed with self.remove_weight_norm() at inference
    conv_init : str
        Weight initialization for the convolution network

    Example
    -------
    >>> inp_tensor = torch.rand([10, 40, 16, 8])
    >>> cnn_2d = Conv2d(
    ...     input_shape=inp_tensor.shape, out_channels=5, kernel_size=(7, 3)
    ... )
    >>> out_tensor = cnn_2d(inp_tensor)
    >>> out_tensor.shape
    torch.Size([10, 40, 16, 5])
    """

    def __init__(
        self,
        out_channels,
        kernel_size,
        input_shape=None,
        in_channels=None,
        stride=(1, 1),
        dilation=(1, 1),
        padding="same",
        groups=1,
        bias=True,
        padding_mode="reflect",
        max_norm=None,
        swap=False,
        skip_transpose=False,
        weight_norm=False,
        conv_init=None,
    ):
        super().__init__()

        # handle the case if some parameter is int
        if isinstance(kernel_size, int):
            kernel_size = (kernel_size, kernel_size)
        if isinstance(stride, int):
            stride = (stride, stride)
        if isinstance(dilation, int):
            dilation = (dilation, dilation)

        self.kernel_size = kernel_size
        self.stride = stride
        self.dilation = dilation
        self.padding = padding
        self.padding_mode = padding_mode
        self.unsqueeze = False
        self.max_norm = max_norm
        self.swap = swap
        self.skip_transpose = skip_transpose

        if input_shape is None and in_channels is None:
            raise ValueError("Must provide one of input_shape or in_channels")

        if in_channels is None:
            in_channels = self._check_input(input_shape)

        self.in_channels = in_channels

        # Weights are initialized following pytorch approach
        self.conv = nn.Conv2d(
            self.in_channels,
            out_channels,
            self.kernel_size,
            stride=self.stride,
            padding=0,
            dilation=self.dilation,
            groups=groups,
            bias=bias,
        )

        if conv_init == "kaiming":
            nn.init.kaiming_normal_(self.conv.weight)
        elif conv_init == "zero":
            nn.init.zeros_(self.conv.weight)

        if weight_norm:
            self.conv = nn.utils.weight_norm(self.conv)

    def forward(self, x):
        """Returns the output of the convolution.

        Arguments
        ---------
        x : torch.Tensor (batch, time, channel)
            input to convolve. 2d or 4d tensors are expected.

        """
        if not self.skip_transpose:
            x = x.transpose(1, -1)
            if self.swap:
                x = x.transpose(-1, -2)

        if self.unsqueeze:
            x = x.unsqueeze(1)

        if self.padding == "same":
            x = self._manage_padding(
                x, self.kernel_size, self.dilation, self.stride
            )

        elif self.padding == "causal":
            num_pad = (self.kernel_size[0] - 1) * self.dilation[1]
            x = F.pad(x, (0, 0, num_pad, 0))

        elif self.padding == "valid":
            pass

        else:
            raise ValueError(
                "Padding must be 'same','valid' or 'causal'. Got "
                + self.padding
            )

        if self.max_norm is not None:
            self.conv.weight.data = torch.renorm(
                self.conv.weight.data, p=2, dim=0, maxnorm=self.max_norm
            )

        wx = self.conv(x)

        if self.unsqueeze:
            wx = wx.squeeze(1)

        if not self.skip_transpose:
            wx = wx.transpose(1, -1)
            if self.swap:
                wx = wx.transpose(1, 2)
        return wx

    def _manage_padding(
        self,
        x,
        kernel_size: Tuple[int, int],
        dilation: Tuple[int, int],
        stride: Tuple[int, int],
    ):
        """This function performs zero-padding on the time and frequency axes
        such that their lengths is unchanged after the convolution.

        Arguments
        ---------
        x : torch.Tensor
        kernel_size : int
        dilation : int
        stride: int
        """
        # Detecting input shape
        L_in = self.in_channels

        # Time padding
        padding_time = get_padding_elem(
            L_in, stride[-1], kernel_size[-1], dilation[-1]
        )

        padding_freq = get_padding_elem(
            L_in, stride[-2], kernel_size[-2], dilation[-2]
        )
        padding = padding_time + padding_freq

        # Applying padding
        x = nn.functional.pad(x, padding, mode=self.padding_mode)

        return x

    def _check_input(self, shape):
        """Checks the input shape and returns the number of input channels."""

        if len(shape) == 3:
            self.unsqueeze = True
            in_channels = 1

        elif len(shape) == 4:
            in_channels = shape[3]

        else:
            raise ValueError("Expected 3d or 4d inputs. Got " + len(shape))

        # Kernel size must be odd
        if not self.padding == "valid" and (
            self.kernel_size[0] % 2 == 0 or self.kernel_size[1] % 2 == 0
        ):
            raise ValueError(
                "The field kernel size must be an odd number. Got %s."
                % (self.kernel_size)
            )

        return in_channels

    def remove_weight_norm(self):
        """Removes weight normalization at inference if used during training."""
        self.conv = nn.utils.remove_weight_norm(self.conv)


<<<<<<< HEAD
class Conv2dWithConstraint(Conv2d):
    """This function implements 2d convolution with kernel max-norm constaint.
    This corresponds to set an upper bound for the kernel norm.

    Arguments
    ---------
    out_channels : int
        It is the number of output channels.
    kernel_size : tuple
        Kernel size of the 2d convolutional filters over time and frequency
        axis.
    input_shape : tuple
        The shape of the input. Alternatively use ``in_channels``.
    in_channels : int
        The number of input channels. Alternatively use ``input_shape``.
    stride: int
        Stride factor of the 2d convolutional filters over time and frequency
        axis.
    dilation : int
        Dilation factor of the 2d convolutional filters over time and
        frequency axis.
    padding : str
        (same, valid). If "valid", no padding is performed.
        If "same" and stride is 1, output shape is same as input shape.
    padding_mode : str
        This flag specifies the type of padding. See torch.nn documentation
        for more information.
    groups : int
        This option specifies the convolutional groups. See torch.nn
        documentation for more information.
    bias : bool
        If True, the additive bias b is adopted.
    max_norm : float
        kernel  max-norm

    Example
    -------
    >>> inp_tensor = torch.rand([10, 40, 16, 8])
    >>> max_norm = 1
    >>> cnn_2d_constrained = Conv2dWithConstraint(
    ...     in_channels=inp_tensor.shape[-1], out_channels=5, kernel_size=(7, 3)
    ... )
    >>> out_tensor = cnn_2d_constrained(inp_tensor)
    >>> torch.any(torch.norm(cnn_2d_constrained.conv.weight.data, p=2, dim=0)>max_norm)
    tensor(False)
    """

    def __init__(self, *args, max_norm=1, **kwargs):
        self.max_norm = max_norm
        super().__init__(*args, **kwargs)

    def forward(self, x):
        """Returns the output of the convolution.

        Arguments
        ---------
        x : torch.Tensor (batch, time, channel)
            input to convolve. 2d or 4d tensors are expected.

        """
        self.conv.weight.data = torch.renorm(
            self.conv.weight.data, p=2, dim=0, maxnorm=self.max_norm
        )
        return super().forward(x)


=======
>>>>>>> c23d1e9a
class ConvTranspose1d(nn.Module):
    """This class implements 1d transposed convolution with speechbrain.
    Transpose convolution is normally used to perform upsampling.

    Arguments
    ---------
    out_channels : int
        It is the number of output channels.
    kernel_size : int
        Kernel size of the convolutional filters.
    input_shape : tuple
        The shape of the input. Alternatively use ``in_channels``.
    in_channels : int
        The number of input channels. Alternatively use ``input_shape``.
    stride : int
        Stride factor of the convolutional filters. When the stride factor > 1,
        upsampling in time is performed.
    dilation : int
        Dilation factor of the convolutional filters.
    padding : str or int
        To have in output the target dimension, we suggest tuning the kernel
        size and the padding properly. We also support the following function
        to have some control over the padding and the corresponding ouput
        dimensionality.
        if "valid", no padding is applied
        if "same", padding amount is inferred so that the output size is closest
        to possible to input size. Note that for some kernel_size / stride combinations
        it is not possible to obtain the exact same size, but we return the closest
        possible size.
        if "factor", padding amount is inferred so that the output size is closest
        to inputsize*stride. Note that for some kernel_size / stride combinations
        it is not possible to obtain the exact size, but we return the closest
        possible size.
        if an integer value is entered, a custom padding is used.
    output_padding : int,
        Additional size added to one side of the output shape
    groups: int
        Number of blocked connections from input channels to output channels.
        Default: 1
    bias: bool
        If True, adds a learnable bias to the output
    skip_transpose : bool
        If False, uses batch x time x channel convention of speechbrain.
        If True, uses batch x channel x time convention.
    weight_norm : bool
        If True, use weight normalization,
        to be removed with self.remove_weight_norm() at inference

    Example
    -------
    >>> from speechbrain.nnet.CNN import Conv1d, ConvTranspose1d
    >>> inp_tensor = torch.rand([10, 12, 40]) #[batch, time, fea]
    >>> convtranspose_1d = ConvTranspose1d(
    ...     input_shape=inp_tensor.shape, out_channels=8, kernel_size=3, stride=2
    ... )
    >>> out_tensor = convtranspose_1d(inp_tensor)
    >>> out_tensor.shape
    torch.Size([10, 25, 8])

    >>> # Combination of Conv1d and ConvTranspose1d
    >>> from speechbrain.nnet.CNN import Conv1d, ConvTranspose1d
    >>> signal = torch.tensor([1,100])
    >>> signal = torch.rand([1,100]) #[batch, time]
    >>> conv1d = Conv1d(input_shape=signal.shape, out_channels=1, kernel_size=3, stride=2)
    >>> conv_out = conv1d(signal)
    >>> conv_t = ConvTranspose1d(input_shape=conv_out.shape, out_channels=1, kernel_size=3, stride=2, padding=1)
    >>> signal_rec = conv_t(conv_out, output_size=[100])
    >>> signal_rec.shape
    torch.Size([1, 100])

    >>> signal = torch.rand([1,115]) #[batch, time]
    >>> conv_t = ConvTranspose1d(input_shape=signal.shape, out_channels=1, kernel_size=3, stride=2, padding='same')
    >>> signal_rec = conv_t(signal)
    >>> signal_rec.shape
    torch.Size([1, 115])

    >>> signal = torch.rand([1,115]) #[batch, time]
    >>> conv_t = ConvTranspose1d(input_shape=signal.shape, out_channels=1, kernel_size=7, stride=2, padding='valid')
    >>> signal_rec = conv_t(signal)
    >>> signal_rec.shape
    torch.Size([1, 235])

    >>> signal = torch.rand([1,115]) #[batch, time]
    >>> conv_t = ConvTranspose1d(input_shape=signal.shape, out_channels=1, kernel_size=7, stride=2, padding='factor')
    >>> signal_rec = conv_t(signal)
    >>> signal_rec.shape
    torch.Size([1, 231])

    >>> signal = torch.rand([1,115]) #[batch, time]
    >>> conv_t = ConvTranspose1d(input_shape=signal.shape, out_channels=1, kernel_size=3, stride=2, padding=10)
    >>> signal_rec = conv_t(signal)
    >>> signal_rec.shape
    torch.Size([1, 211])

    """

    def __init__(
        self,
        out_channels,
        kernel_size,
        input_shape=None,
        in_channels=None,
        stride=1,
        dilation=1,
        padding=0,
        output_padding=0,
        groups=1,
        bias=True,
        skip_transpose=False,
        weight_norm=False,
    ):
        super().__init__()
        self.kernel_size = kernel_size
        self.stride = stride
        self.dilation = dilation
        self.padding = padding
        self.unsqueeze = False
        self.skip_transpose = skip_transpose

        if input_shape is None and in_channels is None:
            raise ValueError("Must provide one of input_shape or in_channels")

        if in_channels is None:
            in_channels = self._check_input_shape(input_shape)

        if self.padding == "same":
            L_in = input_shape[-1] if skip_transpose else input_shape[1]
            padding_value = get_padding_elem_transposed(
                L_in,
                L_in,
                stride=stride,
                kernel_size=kernel_size,
                dilation=dilation,
                output_padding=output_padding,
            )
        elif self.padding == "factor":
            L_in = input_shape[-1] if skip_transpose else input_shape[1]
            padding_value = get_padding_elem_transposed(
                L_in * stride,
                L_in,
                stride=stride,
                kernel_size=kernel_size,
                dilation=dilation,
                output_padding=output_padding,
            )
        elif self.padding == "valid":
            padding_value = 0
        elif type(self.padding) is int:
            padding_value = padding
        else:
            raise ValueError("Not supported padding type")

        self.conv = nn.ConvTranspose1d(
            in_channels,
            out_channels,
            self.kernel_size,
            stride=self.stride,
            dilation=self.dilation,
            padding=padding_value,
            groups=groups,
            bias=bias,
        )

        if weight_norm:
            self.conv = nn.utils.weight_norm(self.conv)

    def forward(self, x, output_size=None):
        """Returns the output of the convolution.

        Arguments
        ---------
        x : torch.Tensor (batch, time, channel)
            input to convolve. 2d or 4d tensors are expected.
        """

        if not self.skip_transpose:
            x = x.transpose(1, -1)

        if self.unsqueeze:
            x = x.unsqueeze(1)

        wx = self.conv(x, output_size=output_size)

        if self.unsqueeze:
            wx = wx.squeeze(1)

        if not self.skip_transpose:
            wx = wx.transpose(1, -1)

        return wx

    def _check_input_shape(self, shape):
        """Checks the input shape and returns the number of input channels."""

        if len(shape) == 2:
            self.unsqueeze = True
            in_channels = 1
        elif self.skip_transpose:
            in_channels = shape[1]
        elif len(shape) == 3:
            in_channels = shape[2]
        else:
            raise ValueError(
                "conv1d expects 2d, 3d inputs. Got " + str(len(shape))
            )

        return in_channels

    def remove_weight_norm(self):
        """Removes weight normalization at inference if used during training."""
        self.conv = nn.utils.remove_weight_norm(self.conv)


class DepthwiseSeparableConv1d(nn.Module):
    """This class implements the depthwise separable 1d convolution.

    First, a channel-wise convolution is applied to the input
    Then, a point-wise convolution to project the input to output

    Arguments
    ---------
    out_channels : int
        It is the number of output channels.
    kernel_size : int
        Kernel size of the convolutional filters.
    input_shape : tuple
        Expected shape of the input.
    stride : int
        Stride factor of the convolutional filters. When the stride factor > 1,
        a decimation in time is performed.
    dilation : int
        Dilation factor of the convolutional filters.
    padding : str
        (same, valid, causal). If "valid", no padding is performed.
        If "same" and stride is 1, output shape is the same as the input shape.
        "causal" results in causal (dilated) convolutions.
    padding_mode : str
        This flag specifies the type of padding. See torch.nn documentation
        for more information.
    bias : bool
        If True, the additive bias b is adopted.

    Example
    -------
    >>> inp = torch.randn([8, 120, 40])
    >>> conv = DepthwiseSeparableConv1d(256, 3, input_shape=inp.shape)
    >>> out = conv(inp)
    >>> out.shape
    torch.Size([8, 120, 256])
    """

    def __init__(
        self,
        out_channels,
        kernel_size,
        input_shape,
        stride=1,
        dilation=1,
        padding="same",
        bias=True,
    ):
        super().__init__()

        assert len(input_shape) == 3, "input must be a 3d tensor"

        bz, time, chn = input_shape

        self.depthwise = Conv1d(
            chn,
            kernel_size,
            input_shape=input_shape,
            stride=stride,
            dilation=dilation,
            padding=padding,
            groups=chn,
            bias=bias,
        )

        self.pointwise = Conv1d(
            out_channels, kernel_size=1, input_shape=input_shape,
        )

    def forward(self, x):
        """Returns the output of the convolution.

        Arguments
        ---------
        x : torch.Tensor (batch, time, channel)
            input to convolve. 3d tensors are expected.
        """
        return self.pointwise(self.depthwise(x))


class DepthwiseSeparableConv2d(nn.Module):
    """This class implements the depthwise separable 2d convolution.

    First, a channel-wise convolution is applied to the input
    Then, a point-wise convolution to project the input to output

    Arguments
    ---------
    ut_channels : int
        It is the number of output channels.
    kernel_size : int
        Kernel size of the convolutional filters.
    stride : int
        Stride factor of the convolutional filters. When the stride factor > 1,
        a decimation in time is performed.
    dilation : int
        Dilation factor of the convolutional filters.
    padding : str
        (same, valid, causal). If "valid", no padding is performed.
        If "same" and stride is 1, output shape is the same as the input shape.
        "causal" results in causal (dilated) convolutions.
    padding_mode : str
        This flag specifies the type of padding. See torch.nn documentation
        for more information.
    bias : bool
        If True, the additive bias b is adopted.

    Example
    -------
    >>> inp = torch.randn([8, 120, 40, 1])
    >>> conv = DepthwiseSeparableConv2d(256, (3, 3), input_shape=inp.shape)
    >>> out = conv(inp)
    >>> out.shape
    torch.Size([8, 120, 40, 256])
    """

    def __init__(
        self,
        out_channels,
        kernel_size,
        input_shape,
        stride=(1, 1),
        dilation=(1, 1),
        padding="same",
        bias=True,
    ):
        super().__init__()

        # handle the case if some parameter is int
        if isinstance(kernel_size, int):
            kernel_size = (kernel_size, kernel_size)
        if isinstance(stride, int):
            stride = (stride, stride)
        if isinstance(dilation, int):
            dilation = (dilation, dilation)

        assert len(input_shape) in {3, 4}, "input must be a 3d or 4d tensor"
        self.unsqueeze = len(input_shape) == 3

        bz, time, chn1, chn2 = input_shape

        self.depthwise = Conv2d(
            chn2,
            kernel_size,
            input_shape=input_shape,
            stride=stride,
            dilation=dilation,
            padding=padding,
            groups=chn2,
            bias=bias,
        )

        self.pointwise = Conv2d(
            out_channels, kernel_size=(1, 1), input_shape=input_shape,
        )

    def forward(self, x):
        """Returns the output of the convolution.

        Arguments
        ---------
        x : torch.Tensor (batch, time, channel)
            input to convolve. 3d tensors are expected.
        """
        if self.unsqueeze:
            x = x.unsqueeze(1)

        out = self.pointwise(self.depthwise(x))

        if self.unsqueeze:
            out = out.squeeze(1)

        return out


class GaborConv1d(nn.Module):
    """
    This class implements 1D Gabor Convolutions from

    Neil Zeghidour, Olivier Teboul, F{\'e}lix de Chaumont Quitry & Marco Tagliasacchi, "LEAF: A LEARNABLE FRONTEND
    FOR AUDIO CLASSIFICATION", in Proc. of ICLR 2021 (https://arxiv.org/abs/2101.08596)

    Arguments
    ---------
    out_channels : int
        It is the number of output channels.
    kernel_size: int
        Kernel size of the convolutional filters.
    stride : int
        Stride factor of the convolutional filters. When the stride factor > 1,
        a decimation in time is performed.
    padding : str
        (same, valid). If "valid", no padding is performed.
        If "same" and stride is 1, output shape is the same as the input shape.
    padding_mode : str
        This flag specifies the type of padding. See torch.nn documentation
        for more information.
    sample_rate : int,
        Sampling rate of the input signals. It is only used for sinc_conv.
    min_freq : float
        Lowest possible frequency (in Hz) for a filter
    max_freq : float
        Highest possible frequency (in Hz) for a filter
    n_fft: int
        number of FFT bins for initialization
    normalize_energy: bool
        whether to normalize energy at initialization. Default is False
    bias : bool
        If True, the additive bias b is adopted.
    sort_filters: bool
        whether to sort filters by center frequencies. Default is False
    use_legacy_complex: bool
        If False, torch.complex64 data type is used for gabor impulse responses
        If True, computation is performed on two real-valued tensors
    skip_transpose: bool
        If False, uses batch x time x channel convention of speechbrain.
        If True, uses batch x channel x time convention.

    Example
    -------
    >>> inp_tensor = torch.rand([10, 8000])
    >>> # 401 corresponds to a window of 25 ms at 16000 kHz
    >>> gabor_conv = GaborConv1d(
    ...     40, kernel_size=401, stride=1, in_channels=1
    ... )
    >>> #
    >>> out_tensor = gabor_conv(inp_tensor)
    >>> out_tensor.shape
    torch.Size([10, 8000, 40])
    """

    def __init__(
        self,
        out_channels,
        kernel_size,
        stride,
        input_shape=None,
        in_channels=None,
        padding="same",
        padding_mode="constant",
        sample_rate=16000,
        min_freq=60.0,
        max_freq=None,
        n_fft=512,
        normalize_energy=False,
        bias=False,
        sort_filters=False,
        use_legacy_complex=False,
        skip_transpose=False,
    ):
        super().__init__()
        self.filters = out_channels // 2
        self.kernel_size = kernel_size
        self.stride = stride
        self.padding = padding
        self.padding_mode = padding_mode
        self.sort_filters = sort_filters
        self.sample_rate = sample_rate
        self.min_freq = min_freq
        if max_freq is None:
            max_freq = sample_rate / 2
        self.max_freq = max_freq
        self.n_fft = n_fft
        self.normalize_energy = normalize_energy
        self.use_legacy_complex = use_legacy_complex
        self.skip_transpose = skip_transpose

        if input_shape is None and in_channels is None:
            raise ValueError("Must provide one of input_shape or in_channels")

        if in_channels is None:
            in_channels = self._check_input_shape(input_shape)

        self.kernel = nn.Parameter(self._initialize_kernel())
        if bias:
            self.bias = torch.nn.Parameter(torch.ones(self.filters * 2,))
        else:
            self.bias = None

    def forward(self, x):
        """Returns the output of the Gabor convolution.

        Arguments
        ---------
        x : torch.Tensor (batch, time, channel)
            input to convolve.
        """
        if not self.skip_transpose:
            x = x.transpose(1, -1)

        unsqueeze = x.ndim == 2
        if unsqueeze:
            x = x.unsqueeze(1)

        kernel = self._gabor_constraint(self.kernel)
        if self.sort_filters:
            idxs = torch.argsort(kernel[:, 0])
            kernel = kernel[idxs, :]

        filters = self._gabor_filters(kernel)
        if not self.use_legacy_complex:
            temp = torch.view_as_real(filters)
            real_filters = temp[:, :, 0]
            img_filters = temp[:, :, 1]
        else:
            real_filters = filters[:, :, 0]
            img_filters = filters[:, :, 1]
        stacked_filters = torch.cat(
            [real_filters.unsqueeze(1), img_filters.unsqueeze(1)], dim=1
        )
        stacked_filters = torch.reshape(
            stacked_filters, (2 * self.filters, self.kernel_size)
        )
        stacked_filters = stacked_filters.unsqueeze(1)

        if self.padding == "same":
            x = self._manage_padding(x, self.kernel_size)
        elif self.padding == "valid":
            pass
        else:
            raise ValueError(
                "Padding must be 'same' or 'valid'. Got " + self.padding
            )

        output = F.conv1d(
            x, stacked_filters, bias=self.bias, stride=self.stride, padding=0
        )
        if not self.skip_transpose:
            output = output.transpose(1, -1)
        return output

    def _gabor_constraint(self, kernel_data):
        mu_lower = 0.0
        mu_upper = math.pi
        sigma_lower = (
            4
            * torch.sqrt(
                2.0 * torch.log(torch.tensor(2.0, device=kernel_data.device))
            )
            / math.pi
        )
        sigma_upper = (
            self.kernel_size
            * torch.sqrt(
                2.0 * torch.log(torch.tensor(2.0, device=kernel_data.device))
            )
            / math.pi
        )
        clipped_mu = torch.clamp(
            kernel_data[:, 0], mu_lower, mu_upper
        ).unsqueeze(1)
        clipped_sigma = torch.clamp(
            kernel_data[:, 1], sigma_lower, sigma_upper
        ).unsqueeze(1)
        return torch.cat([clipped_mu, clipped_sigma], dim=-1)

    def _gabor_filters(self, kernel):
        t = torch.arange(
            -(self.kernel_size // 2),
            (self.kernel_size + 1) // 2,
            dtype=kernel.dtype,
            device=kernel.device,
        )
        if not self.use_legacy_complex:
            return gabor_impulse_response(
                t, center=kernel[:, 0], fwhm=kernel[:, 1]
            )
        else:
            return gabor_impulse_response_legacy_complex(
                t, center=kernel[:, 0], fwhm=kernel[:, 1]
            )

    def _manage_padding(self, x, kernel_size):
        # this is the logic that gives correct shape that complies
        # with the original implementation at https://github.com/google-research/leaf-audio

        def get_padding_value(kernel_size):
            """Gets the number of elements to pad."""
            kernel_sizes = (kernel_size,)
            from functools import reduce
            from operator import __add__

            conv_padding = reduce(
                __add__,
                [
                    (k // 2 + (k - 2 * (k // 2)) - 1, k // 2)
                    for k in kernel_sizes[::-1]
                ],
            )
            return conv_padding

        pad_value = get_padding_value(kernel_size)
        x = F.pad(x, pad_value, mode=self.padding_mode, value=0)
        return x

    def _mel_filters(self):
        def _mel_filters_areas(filters):
            peaks, _ = torch.max(filters, dim=1, keepdim=True)
            return (
                peaks
                * (torch.sum((filters > 0).float(), dim=1, keepdim=True) + 2)
                * np.pi
                / self.n_fft
            )

        mel_filters = torchaudio.functional.melscale_fbanks(
            n_freqs=self.n_fft // 2 + 1,
            f_min=self.min_freq,
            f_max=self.max_freq,
            n_mels=self.filters,
            sample_rate=self.sample_rate,
        )
        mel_filters = mel_filters.transpose(1, 0)
        if self.normalize_energy:
            mel_filters = mel_filters / _mel_filters_areas(mel_filters)
        return mel_filters

    def _gabor_params_from_mels(self):
        coeff = torch.sqrt(2.0 * torch.log(torch.tensor(2.0))) * self.n_fft
        sqrt_filters = torch.sqrt(self._mel_filters())
        center_frequencies = torch.argmax(sqrt_filters, dim=1)
        peaks, _ = torch.max(sqrt_filters, dim=1, keepdim=True)
        half_magnitudes = peaks / 2.0
        fwhms = torch.sum((sqrt_filters >= half_magnitudes).float(), dim=1)
        output = torch.cat(
            [
                (center_frequencies * 2 * np.pi / self.n_fft).unsqueeze(1),
                (coeff / (np.pi * fwhms)).unsqueeze(1),
            ],
            dim=-1,
        )
        return output

    def _initialize_kernel(self):
        return self._gabor_params_from_mels()

    def _check_input_shape(self, shape):
        """Checks the input shape and returns the number of input channels."""

        if len(shape) == 2:
            in_channels = 1
        elif len(shape) == 3:
            in_channels = 1
        else:
            raise ValueError(
                "GaborConv1d expects 2d or 3d inputs. Got " + str(len(shape))
            )

        # Kernel size must be odd
        if self.kernel_size % 2 == 0:
            raise ValueError(
                "The field kernel size must be an odd number. Got %s."
                % (self.kernel_size)
            )
        return in_channels


def get_padding_elem(L_in: int, stride: int, kernel_size: int, dilation: int):
    """This function computes the number of elements to add for zero-padding.

    Arguments
    ---------
    L_in : int
    stride: int
    kernel_size : int
    dilation : int
    """
    if stride > 1:
        padding = [math.floor(kernel_size / 2), math.floor(kernel_size / 2)]

    else:
        L_out = (
            math.floor((L_in - dilation * (kernel_size - 1) - 1) / stride) + 1
        )
        padding = [
            math.floor((L_in - L_out) / 2),
            math.floor((L_in - L_out) / 2),
        ]
    return padding


def get_padding_elem_transposed(
    L_out: int,
    L_in: int,
    stride: int,
    kernel_size: int,
    dilation: int,
    output_padding: int,
):
    """This function computes the required padding size for transposed convolution

    Arguments
    ---------
    L_out : int
    L_in : int
    stride: int
    kernel_size : int
    dilation : int
    output_padding : int
    """

    padding = -0.5 * (
        L_out
        - (L_in - 1) * stride
        - dilation * (kernel_size - 1)
        - output_padding
        - 1
    )
    return int(padding)<|MERGE_RESOLUTION|>--- conflicted
+++ resolved
@@ -751,75 +751,6 @@
         self.conv = nn.utils.remove_weight_norm(self.conv)
 
 
-<<<<<<< HEAD
-class Conv2dWithConstraint(Conv2d):
-    """This function implements 2d convolution with kernel max-norm constaint.
-    This corresponds to set an upper bound for the kernel norm.
-
-    Arguments
-    ---------
-    out_channels : int
-        It is the number of output channels.
-    kernel_size : tuple
-        Kernel size of the 2d convolutional filters over time and frequency
-        axis.
-    input_shape : tuple
-        The shape of the input. Alternatively use ``in_channels``.
-    in_channels : int
-        The number of input channels. Alternatively use ``input_shape``.
-    stride: int
-        Stride factor of the 2d convolutional filters over time and frequency
-        axis.
-    dilation : int
-        Dilation factor of the 2d convolutional filters over time and
-        frequency axis.
-    padding : str
-        (same, valid). If "valid", no padding is performed.
-        If "same" and stride is 1, output shape is same as input shape.
-    padding_mode : str
-        This flag specifies the type of padding. See torch.nn documentation
-        for more information.
-    groups : int
-        This option specifies the convolutional groups. See torch.nn
-        documentation for more information.
-    bias : bool
-        If True, the additive bias b is adopted.
-    max_norm : float
-        kernel  max-norm
-
-    Example
-    -------
-    >>> inp_tensor = torch.rand([10, 40, 16, 8])
-    >>> max_norm = 1
-    >>> cnn_2d_constrained = Conv2dWithConstraint(
-    ...     in_channels=inp_tensor.shape[-1], out_channels=5, kernel_size=(7, 3)
-    ... )
-    >>> out_tensor = cnn_2d_constrained(inp_tensor)
-    >>> torch.any(torch.norm(cnn_2d_constrained.conv.weight.data, p=2, dim=0)>max_norm)
-    tensor(False)
-    """
-
-    def __init__(self, *args, max_norm=1, **kwargs):
-        self.max_norm = max_norm
-        super().__init__(*args, **kwargs)
-
-    def forward(self, x):
-        """Returns the output of the convolution.
-
-        Arguments
-        ---------
-        x : torch.Tensor (batch, time, channel)
-            input to convolve. 2d or 4d tensors are expected.
-
-        """
-        self.conv.weight.data = torch.renorm(
-            self.conv.weight.data, p=2, dim=0, maxnorm=self.max_norm
-        )
-        return super().forward(x)
-
-
-=======
->>>>>>> c23d1e9a
 class ConvTranspose1d(nn.Module):
     """This class implements 1d transposed convolution with speechbrain.
     Transpose convolution is normally used to perform upsampling.

--- conflicted
+++ resolved
@@ -15,14 +15,8 @@
 
 def test_parse_arguments():
     from speechbrain.core import parse_arguments
-
-<<<<<<< HEAD
     args = parse_arguments(['--seed', '3', '--data_folder', 'TIMIT'])
     assert args == {'seed': 3, 'data_folder': 'TIMIT'}
-=======
-    args = parse_arguments(["--seed", "3", "--ckpts_to_save", "2"])
-    assert args == {"seed": 3, "ckpts_to_save": 2}
->>>>>>> 05291367
 
 
 def test_parse_overrides():
